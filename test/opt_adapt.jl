--- conflicted
+++ resolved
@@ -6,24 +6,6 @@
 using Test
 
 function run()
-<<<<<<< HEAD
-    #N = 10 
-    Random.seed!(2)
-    #H = DBF.heisenberg_1D(N, -1, -1, -1, z=.1)
-    # H = DBF.heisenberg_2D(2, 2, -1, -1, -1, z=.1)
-    # H = DBF.heisenberg_2D(7, 7, -1, -1, -1, z=.1)
-    #DBF.coeff_clip!(H)
-    
-    # Parameters for Hubbard model
-    Lx = 2
-    Ly = 2
-    Nsites = Lx * Ly
-    N = 2 * Nsites   # 2 spin states per site
-    t = 5.0
-    U = 2.0
-    H = DBF.fermi_hubbard_2D(Lx, Ly, t, U)
-    #H = DBF.hubbard_model_1D(Nsites, t, U)
-=======
     # N = 49 
     N = 9 
     Random.seed!(2)
@@ -32,7 +14,6 @@
     # H = DBF.heisenberg_2D(7, 7, -0, -0, -1, x=.1)
     H = DBF.heisenberg_2D(9, 1, -0, -0, -1, x=.1)
     DBF.coeff_clip!(H)
->>>>>>> 718beb9f
 
     println(" Original H:")
     display(H)
@@ -43,30 +24,14 @@
     @show minimum(evals)
    
 
-<<<<<<< HEAD
-    #ψ = Ket([i%2 for i in 1:N])
-    #kidx = argmin([real(expectation_value(H,Ket{N}(ψi))) for ψi in 1:2^N])
-    #ψ = Ket{N}(kidx)
-    
-    ψ = Ket{N}(3)    # half filled state
-=======
     ψ = Ket([i%2 for i in 1:N])
     # kidx = argmin([real(expectation_value(H,Ket{N}(ψi))) for ψi in 1:2^N])
     # ψ = Ket{N}(kidx)
->>>>>>> 718beb9f
     display(ψ)
     e0 = expectation_value(H,ψ)
    
     @printf(" E0 = %12.8f\n", e0)
 
-<<<<<<< HEAD
-    #pool1 = DBF.generate_pool_1_weight(N)
-    #pool2 = DBF.generate_pool_2_weight(N)   
-    pool = DBF.qubitexcitationpool(N)
-    #pool = vcat(pool1, pool2)
-    #println(typeof(pool))
-
-=======
     pool = DBF.generate_pool_1_weight(N)
     pool = vcat(pool, DBF.generate_pool_2_weight(N))
     pool = vcat(pool, DBF.generate_pool_3_weight(N))
@@ -87,7 +52,6 @@
 
     @printf(" Size of pool: %12i\n", length(pool))
     
->>>>>>> 718beb9f
     @show DBF.variance(H,ψ)
     @show norm(H)
 
